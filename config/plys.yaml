--- conflicted
+++ resolved
@@ -18,11 +18,7 @@
         distribution:           'pareto'                    # Particle mass distribution. Possible values 'pareto', 'exponential' or a number
         parameters:
             minimum:            0.000001                    # Minimum particle mass, in kg
-<<<<<<< HEAD
-            shape:              1.55                        # Shape of the distribution, corresponds to s-index (N(m) \propto m^-s)
-=======
-            shape:              2.05                        # Shape of the distribution, corresponds to s-index (N(m) \propto m^-s)
->>>>>>> 3ebb32ac
+            shape:              2.00                        # Shape of the distribution, corresponds to s-index (N(m) \propto m^-s)
     position:
         distribution:           'rectangle'                 # Name of the distribution, currently only 'rectangle'
         parameters:
