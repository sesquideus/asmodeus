--- conflicted
+++ resolved
@@ -66,25 +66,6 @@
         queue       = manager.Queue()
         meteorFiles = self.dataset.list('meteors')
 
-<<<<<<< HEAD
-        results = [
-            pool.apply_async(
-                observeMeteor, (
-                    observer,
-                    self.dataset.path('meteors', meteorFile),
-                    self.config.observations.minAltitude,
-                    self.dataset.path('sightings', observer.id, meteorFile),
-                    self.config.observations.streaks,
-                )
-            ) for meteorFile in meteorFiles for observer in self.observers
-        ]
-
-        #while not results._number_left > 0:
-        #    print(results._number_left)
-        #    time.sleep(10)
-
-        out = [result.get() for result in results]
-=======
         args = [(
             queue,
             observer,
@@ -109,7 +90,6 @@
                 time.sleep(1)
 
         out = results.get()
->>>>>>> 3ebb32ac
         self.count = len(out)
 
     def finalize(self):
