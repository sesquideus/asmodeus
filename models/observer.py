--- conflicted
+++ resolved
@@ -57,132 +57,12 @@
         log.info(f"Loaded {c.num(len(dicts))} sightings")
         self.createDataframe()
 
-    def setDiscriminators(self, discriminators):
-        self.discriminators = discriminators
-        self.biasFunction = lambda row: all([disc.compute(row[prop]) for prop, disc in self.discriminators.items()])
 
 
 
 
 
 
-<<<<<<< HEAD
-
-=======
-        for stat, params in self.settings.kdes.quantities.items():       
-            self.makeKDE(stat, params)
-
-    def makeKDE(self, stat, params):
-        log.info(f"Creating a KDE for {c.param(stat)}")
-        points = 20 * (params.max - params.min) // params.bin
-        space = np.linspace(params.min, params.max, points)
-        pdf = self.computeKDE(stat).evaluate(space)
-
-        figure, axes = self.emptyFigure()
-        axes.fill_between(space, 0, pdf, alpha = 0.5)
-        axes.set_xlabel(params.name)
-        axes.set_ylabel('relative count')
-        axes.set_title(f"{self.name} – {params.name} KDE", fontdict = {'fontsize': 14})
-        figure.savefig(self.dataset.path('analyses', 'kdes', self.id, f"{stat}.png"))
-        pyplot.close(figure)
-
-    def computeKDE(self, stat):
-        return scipy.stats.gaussian_kde(self.visible[stat])
-
-    def makeHistograms(self):
-        log.info(f"Creating histograms for observer {c.name(self.id)}, {c.num(len(self.visible.index))} sightings to process")
-        self.dataset.create('analyses', 'histograms', self.id, exist_ok = True)
-
-        for stat, params in self.settings.histograms.quantities.items():       
-            self.makeHistogram(stat, params)
-
-    def makeHistogram(self, stat, params):
-        log.info(f"Creating a histogram for {c.param(stat)}")
-        hist, edges = self.computeHistogram(stat, params)
-
-        figure, axes = self.emptyFigure()
-        axes.bar(edges[:-1], hist, width = params.bin, alpha = 0.5, align = 'edge', color = (0.1, 0.7, 0.4, 0.5), edgecolor = (0.0, 0.0, 0.0, 1), linewidth = 0.1)
-        axes.set_xlabel(params.name, fontdict = {'fontsize': 12})
-        axes.set_ylabel('relative count', fontdict = {'fontsize': 12})
-        axes.set_title(f"{self.name} – {params.name} histogram", fontdict = {'fontsize': 14})
-        figure.savefig(self.dataset.path('analyses', 'histograms', self.id, f"{stat}.png"))
-        pyplot.close(figure)
-
-        np.savetxt(
-            self.dataset.path('analyses', 'histograms', self.id, f"{stat}.tsv"),
-            np.vstack((edges[:-1], hist)).T,
-            delimiter       = '\t',
-            fmt             = ('%.10f', '%.10f'),
-        )
-
-    def computeHistogram(self, stat, params):
-        count = int(np.ceil((params.max - params.min) / params.bin))
-        bins = np.linspace(params.min, params.max, count + 1)
-        hist, edges = np.histogram(self.visible[stat], bins = bins, range = (params.min, params.max), density = True)
-        return hist, edges
-
-    def emptyFigure(self):
-        pyplot.rcParams['font.family'] = "Minion Pro"
-        pyplot.rcParams['mathtext.fontset'] = "dejavuserif"
-        pyplot.rcParams['axes.labelsize'] = 12
-        pyplot.rcParams['axes.titlesize'] = 12
-
-        figure, axes = pyplot.subplots()
-        figure.tight_layout(rect = (0.05, 0.03, 1, 0.98))
-        figure.set_size_inches(8, 6)
-        figure.set_dpi(300)
-        axes.grid(linewidth = 0.2, linestyle = ':')
-        axes.xaxis.set_major_formatter(ScalarFormatter(useOffset = False))
-        axes.yaxis.set_major_formatter(ScalarFormatter(useOffset = False))
-
-        return figure, axes
-
-    def makeScatters(self):
-        log.info(f"Creating {c.name('scatter plots')} for observer {c.name(self.id)}, {c.num(len(self.visible.index))} sightings to process")
-        self.dataset.create('analyses', 'scatters', self.id, exist_ok = True)
-
-        for scatter in self.settings.scatters:
-            self.crossScatter(scatter)
-
-    def crossScatter(self, scatter):
-        """
-            Render a cross-scatter plot of four variables using a scatter dotmap
-            scatter: dotmap in shape
-            -   x:          <property to plot on x axis>
-                y:          <property to plot on y axis>
-                colour:     <property to use for colouring the dots>
-                size:       <property to determine dot size>
-        """
-        log.info(f"Creating a scatter plot for {c.param(scatter.x):>20} × {c.param(scatter.y):>20} (colour {c.param(scatter.colour):>20})")
-
-        try:
-            xparams = self.settings.quantities[scatter.x]
-            yparams = self.settings.quantities[scatter.y]
-            cparams = self.settings.quantities[scatter.colour]
-            figure, axes = self.emptyFigure()
-
-            axes.tick_params(axis = 'both', which = 'major', labelsize = 12)
-            axes.set_xlim(xparams.min, xparams.max)
-            axes.set_ylim(yparams.min, yparams.max)
-            axes.set_xlabel(xparams.name, fontdict = {'fontsize': 12})
-            axes.set_ylabel(yparams.name, fontdict = {'fontsize': 12})
-            axes.set_title(f"{self.name} – {xparams.name} × {yparams.name}", fontdict = {'fontsize': 14})
-            
-            sc = axes.scatter(
-                self.visible[scatter.x],
-                self.visible[scatter.y],
-                c           = self.visible[scatter.colour],
-                s           = 6 * np.exp(-self.visible.appMag / 3),
-                cmap        = scatter.get('cmap', 'viridis_r'),
-                alpha       = 1,
-                linewidths  = 0,
-            )
-            axes.legend([sc], [cparams.name])
-            figure.savefig(self.dataset.path('analyses', 'scatters', self.id, f"{scatter.x}-{scatter.y}-{scatter.colour}.png"))
-            pyplot.close(figure)
-        except KeyError as e:
-            log.error(f"Invalid scatter configuration parameter {c.param(e)}") 
->>>>>>> a798690b
 
    
     def minimize(self, settings):
